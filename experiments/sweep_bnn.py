--- conflicted
+++ resolved
@@ -80,22 +80,14 @@
     print("Sweeping NVGD...")
     for particle_stepsize in vgd_stepsizes:
         final_acc, nvgd_rundata = nvgd_bnn.train(key=subkey,
-<<<<<<< HEAD
                                                  particle_stepsize=particle_stepsize,
                                                  n_iter=NUM_STEPS,
                                                  evaluate_every=EVALUATE_EVERY,
                                                  overwrite_file=OVERWRITE_FILE,
                                                  dropout=True,
-                                                 results_file=dumpfile)
-=======
-                                                particle_stepsize=particle_stepsize,
-                                                n_iter=NUM_STEPS,
-                                                evaluate_every=EVALUATE_EVERY,
-                                                overwrite_file=OVERWRITE_FILE,
-                                                dropout=True,
-                                                results_file=dumpfile,
-                                                optimizer=args.opt)
->>>>>>> a2a6ab6e
+                                                 results_file=dumpfile,
+                                                 optimizer=args.opt)
+
         save_single_run("nvgd", final_acc, particle_stepsize)
         final_accs.append((final_acc, particle_stepsize))
 
