import os
import argparse
from jax import vmap, random, jit, grad
from tqdm import tqdm
import optax
import bnn
import models
import metrics
import mnist
import config as cfg
import pandas as pd

on_cluster = not os.getenv("HOME") == "/home/lauro"

# Config
# date = datetime.today().strftime('%a-%H:%M-%f')
DEFAULT_MAX_TRAIN_STEPS = 100
DEFAULT_META_LR = 1e-3  # should be as high as possible; regularize w/ max steps
DEFAULT_PATIENCE = 5  # early stopping not v helpful, bc we overfit on all ps

LAMBDA_REG = 100
LAYER_SIZE = 256 if on_cluster else 32


def train(key,
          meta_lr: float = DEFAULT_META_LR,
          particle_stepsize: float = 1e-3,
          evaluate_every: int = 10,
          n_iter: int = 200,
          n_samples: int = cfg.n_samples+1, # add 1 to account for dummy val set
          particle_steps_per_iter: int = 1,
          max_train_steps_per_iter: int = DEFAULT_MAX_TRAIN_STEPS,
          patience: int = DEFAULT_PATIENCE,
          dropout: bool = True,
          results_file: str = cfg.results_path + 'nvgd-bnn.csv',
          overwrite_file: bool = False,
          early_stopping: bool = True):
    """
    Initialize model; warmup; training; evaluation.
    Returns a dictionary of metrics.
    Args:
        meta_lr: learning rate of Stein network
        particle_stepsize: learning rate of BNN
        evaluate_every: compute metrics every `evaluate_every` steps
        n_iter: number of train-update iterations
        particle_steps_per_iter: num particle updates after training Stein network
        max_train_steps_per_iter: cutoff for Stein network training iteration
        patience: early stopping criterion
        dropout: use dropout during training of the Stein network
        write_results_to_file: whether to save accuracy in csv file
    """
    csv_string = f"{meta_lr},{particle_stepsize}," \
                 f"{patience},{max_train_steps_per_iter},"

    # initialize particles and the dynamics model
    key, subkey = random.split(key)
    init_particles = vmap(bnn.init_flat_params)(random.split(subkey, n_samples))
    opt = optax.sgd(particle_stepsize)
    print(f"particle shape: {init_particles.shape}")

    key, subkey1, subkey2 = random.split(key, 3)
    neural_grad = models.SDLearner(target_dim=init_particles.shape[1],
                                   learning_rate=meta_lr,
                                   key=subkey1,
                                   sizes=[LAYER_SIZE, LAYER_SIZE, LAYER_SIZE, init_particles.shape[1]],
                                   aux=False,
                                   use_hutchinson=True,
                                   lambda_reg=LAMBDA_REG,
                                   patience=patience,
                                   dropout=dropout)

    particles = models.Particles(key=subkey2,
                                 gradient=neural_grad.gradient,
                                 init_samples=init_particles,
                                 custom_optimizer=opt)

    minibatch_vdlogp = vmap(value_and_grad(bnn.minibatch_logp), (0, None))

    @jit
    def split_vdlogp(split_particles, train_batch):
        """returns tuple (split_logp, split_dlogp)"""
        train_out, val_out = [minibatch_vdlogp(x, train_batch)
                              for x in split_particles]
        return tuple(zip(train_out, val_out))

    def step(split_particles, split_dlogp):
        """one iteration of the particle trajectory simulation"""
        neural_grad.train(split_particles=split_particles,
                          split_dlogp=split_dlogp,
                          n_steps=max_train_steps_per_iter,
                          early_stopping=early_stopping)
        for _ in range(particle_steps_per_iter):
            particles.step(neural_grad.get_params())
        return

    def evaluate(step_counter, ps, logp):
        ll = logp.mean()
        stepdata = {
            "accuracy": bnn.compute_acc_from_flat(ps),
            "step_counter": step_counter,
            "loglikelihood": ll,
        }
        with open(results_file, "a") as file:
            file.write(csv_string + f"{step_counter},{stepdata['accuracy']},{ll}\n")
        return stepdata

    if not os.path.isfile(results_file) or overwrite_file:
        with open(results_file, "w") as file:
            file.write("step_counter,accuracy,loglikelihood\n")

    print("Training...")
    for step_counter in tqdm(range(n_iter), disable=on_cluster):
        key, subkey = random.split(key)
        train_batch = next(mnist.training_batches)
<<<<<<< HEAD

        # MODIFIED: remove validation set by reducing it's size to one particle
        # and eval accuracy only on training set
        n_train_particles = 3*n_samples // 4 if early_stopping else n_samples - 1
        split_particles = particles.next_batch(key, n_train_particles=n_train_particles)
        split_loss, split_dlogp = split_vdlogp(split_particles, train_batch)
=======
        split_particles = particles.next_batch(subkey)
        split_dlogp = [minibatch_vdlogp(x, train_batch)
                       for x in split_particles]
>>>>>>> 8c0fd626

        step(split_particles, split_dlogp)

        if (step_counter+1) % evaluate_every == 0:
            eval_ps = particles.particles if early_stopping else split_particles[0]
            metrics.append_to_log(particles.rundata,
                                  evaluate(step_counter, eval_ps))

        if step_counter % mnist.steps_per_epoch == 0:
            print(f"Starting epoch {step_counter // mnist.steps_per_epoch + 1}")

    neural_grad.done()
    particles.done()

    final_eval = evaluate(-1, particles.particles, split_particles[0])
    return final_eval['accuracy'], particles.rundata


if __name__ == "__main__":
    parser = argparse.ArgumentParser()
    parser.add_argument("--n_samples", type=int, default=100,
                        help="Number of parallel chains")
    parser.add_argument("--n_iter", type=int, default=200)
    args = parser.parse_args()

    print("Loading optimal step size")
    results_file = cfg.results_path + "nvgd-bnn.csv"
    stepsize_csv = cfg.results_path + "bnn-sweep/best-stepsizes.csv"
    try:
        sweep_results = pd.read_csv(stepsize_csv, index_col=0)
        stepsize = sweep_results['optimal_stepsize']['nvgd']
    except (FileNotFoundError, TypeError):
        print('CSV sweep results not found; using default')
        stepsize = 1e-3

    rngkey = random.PRNGKey(0)
    train(key=rngkey,
          n_samples=args.n_samples,
          n_iter=args.n_iter,
          particle_stepsize=stepsize)<|MERGE_RESOLUTION|>--- conflicted
+++ resolved
@@ -112,19 +112,9 @@
     for step_counter in tqdm(range(n_iter), disable=on_cluster):
         key, subkey = random.split(key)
         train_batch = next(mnist.training_batches)
-<<<<<<< HEAD
-
-        # MODIFIED: remove validation set by reducing it's size to one particle
-        # and eval accuracy only on training set
         n_train_particles = 3*n_samples // 4 if early_stopping else n_samples - 1
         split_particles = particles.next_batch(key, n_train_particles=n_train_particles)
         split_loss, split_dlogp = split_vdlogp(split_particles, train_batch)
-=======
-        split_particles = particles.next_batch(subkey)
-        split_dlogp = [minibatch_vdlogp(x, train_batch)
-                       for x in split_particles]
->>>>>>> 8c0fd626
-
         step(split_particles, split_dlogp)
 
         if (step_counter+1) % evaluate_every == 0:
